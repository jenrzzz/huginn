--- conflicted
+++ resolved
@@ -22,6 +22,14 @@
       omniauth_params: [key, secret]
     }
   end
+
+  if defined?(OmniAuth::Strategies::Tumblr) &&
+     (key = ENV["TUMBLR_OAUTH_KEY"]).present? &&
+     (secret = ENV["TUMBLR_OAUTH_SECRET"]).present?
+    providers['tumblr'] = {
+      omniauth_params: [key, secret]
+    }
+  end
 }
 
 def has_oauth_configuration_for?(provider)
@@ -29,14 +37,7 @@
 end
 
 Rails.application.config.middleware.use OmniAuth::Builder do
-<<<<<<< HEAD
-  provider :twitter, ENV['TWITTER_OAUTH_KEY'], ENV['TWITTER_OAUTH_SECRET'], authorize_params: {force_login: 'true', use_authorize: 'true'}
-  provider '37signals', ENV['THIRTY_SEVEN_SIGNALS_OAUTH_KEY'], ENV['THIRTY_SEVEN_SIGNALS_OAUTH_SECRET']
-  provider :github, ENV['GITHUB_OAUTH_KEY'], ENV['GITHUB_OAUTH_SECRET']
-  provider :tumblr, ENV['TUMBLR_OAUTH_KEY'], ENV['TUMBLR_OAUTH_SECRET']
-=======
   OMNIAUTH_PROVIDERS.each { |name, config|
     provider name, *config[:omniauth_params]
   }
->>>>>>> 072bcd36
 end