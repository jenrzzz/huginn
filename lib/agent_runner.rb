require 'cgi'
require 'json'
require 'rufus-scheduler'
require 'pp'
require 'twitter'

class AgentRunner
  @@agents = []

  def initialize(options = {})
    @workers = {}
    @signal_queue = []
    @options = options
    @options[:only] = [@options[:only]].flatten if @options[:only]
    @options[:except] = [@options[:except]].flatten if @options[:except]
    @mutex = Mutex.new
    @scheduler = Rufus::Scheduler.new(frequency: ENV['SCHEDULER_FREQUENCY'].presence || 0.3)

    @scheduler.every 5 do
      restart_dead_workers if @running
    end

    @scheduler.every 60 do
      run_workers if @running
    end

    set_traps
  end

  def stop
    puts "Stopping AgentRunner..." unless Rails.env.test?
    @running = false
    @workers.each_pair do |_, w| w.stop! end
    @scheduler.stop
  end

  def run
    @running = true
    run_workers

    while @running
      if signal = @signal_queue.shift
        handle_signal(signal)
      end
      sleep 0.25
    end
    @scheduler.join
  end

  def set_traps
    %w(INT TERM QUIT).each do |signal|
      Signal.trap(signal) { @signal_queue << signal }
    end
  end

  def self.register(agent)
    @@agents << agent unless @@agents.include?(agent)
  end

  def self.with_connection
    ActiveRecord::Base.connection_pool.with_connection do
      yield
    end
  end

  private

  def run_workers
    workers             = load_workers
    new_worker_ids      = workers.keys
    current_worker_ids  = @workers.keys

    (current_worker_ids - new_worker_ids).each do |outdated_worker_id|
      puts "Killing #{outdated_worker_id}" unless Rails.env.test?
      @workers[outdated_worker_id].stop!
      @workers.delete(outdated_worker_id)
    end

    (new_worker_ids - current_worker_ids).each do |new_worker_id|
      puts "Starting #{new_worker_id}" unless Rails.env.test?
      @workers[new_worker_id] = workers[new_worker_id]
      @workers[new_worker_id].setup!(@scheduler, @mutex)
      @workers[new_worker_id].run!
    end
  end

  def load_workers
    workers = {}
    @@agents.each do |klass|
      next if @options[:only] && !@options[:only].include?(klass)
      next if @options[:except] && @options[:except].include?(klass)

      AgentRunner.with_connection do
        (klass.setup_worker || [])
      end.each do |agent_worker|
        workers[agent_worker.id] = agent_worker
      end
    end
    workers
  end

  def restart_dead_workers
    @workers.each_pair do |id, worker|
<<<<<<< HEAD
      if worker.thread && !worker.thread.alive?
        puts "Restarting #{id.to_s}" unless Rails.env.test?
=======
      if !worker.restarting && worker.thread && !worker.thread.alive?
        puts "Restarting #{id.to_s}"
>>>>>>> aa00814c
        @workers[id].run!
      end
    end
  end

  def handle_signal(signal)
    case signal
    when 'INT', 'TERM', 'QUIT'
      stop
    end
  end
end

require 'agents/twitter_stream_agent'
require 'agents/jabber_agent'
require 'huginn_scheduler'
require 'delayed_job_worker'<|MERGE_RESOLUTION|>--- conflicted
+++ resolved
@@ -101,13 +101,8 @@
 
   def restart_dead_workers
     @workers.each_pair do |id, worker|
-<<<<<<< HEAD
-      if worker.thread && !worker.thread.alive?
+      if !worker.restarting && worker.thread && !worker.thread.alive?
         puts "Restarting #{id.to_s}" unless Rails.env.test?
-=======
-      if !worker.restarting && worker.thread && !worker.thread.alive?
-        puts "Restarting #{id.to_s}"
->>>>>>> aa00814c
         @workers[id].run!
       end
     end
