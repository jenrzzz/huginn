require 'spec_helper'

describe Agent do
  it_behaves_like WorkingHelpers

  describe ".bulk_check" do
    before do
      @weather_agent_count = Agents::WeatherAgent.where(:schedule => "midnight", :disabled => false).count
    end

    it "should run all Agents with the given schedule" do
      mock(Agents::WeatherAgent).async_check(anything).times(@weather_agent_count)
      Agents::WeatherAgent.bulk_check("midnight")
    end

    it "should skip disabled Agents" do
      agents(:bob_weather_agent).update_attribute :disabled, true
      mock(Agents::WeatherAgent).async_check(anything).times(@weather_agent_count - 1)
      Agents::WeatherAgent.bulk_check("midnight")
    end
  end

  describe ".run_schedule" do
    before do
      Agents::WeatherAgent.count.should > 0
      Agents::WebsiteAgent.count.should > 0
    end

    it "runs agents with the given schedule" do
      weather_agent_ids = [agents(:bob_weather_agent), agents(:jane_weather_agent)].map(&:id)
      stub(Agents::WeatherAgent).async_check(anything) {|agent_id| weather_agent_ids.delete(agent_id) }
      stub(Agents::WebsiteAgent).async_check(agents(:bob_website_agent).id)
      Agent.run_schedule("midnight")
      weather_agent_ids.should be_empty
    end

    it "groups agents by type" do
      mock(Agents::WeatherAgent).bulk_check("midnight").once
      mock(Agents::WebsiteAgent).bulk_check("midnight").once
      Agent.run_schedule("midnight")
    end

    it "only runs agents with the given schedule" do
      do_not_allow(Agents::WebsiteAgent).async_check
      Agent.run_schedule("blah")
    end

    it "will not run the 'never' schedule" do
      agents(:bob_weather_agent).update_attribute 'schedule', 'never'
      do_not_allow(Agents::WebsiteAgent).async_check
      Agent.run_schedule("never")
    end
  end

  describe "credential" do
    it "should return the value of the credential when credential is present" do
      agents(:bob_weather_agent).credential("aws_secret").should == user_credentials(:bob_aws_secret).credential_value
    end

    it "should return nil when credential is not present" do
      agents(:bob_weather_agent).credential("non_existing_credential").should == nil
    end

    it "should memoize the load" do
      mock.any_instance_of(UserCredential).credential_value.twice { "foo" }
      agents(:bob_weather_agent).credential("aws_secret").should == "foo"
      agents(:bob_weather_agent).credential("aws_secret").should == "foo"
      agents(:bob_weather_agent).reload
      agents(:bob_weather_agent).credential("aws_secret").should == "foo"
      agents(:bob_weather_agent).credential("aws_secret").should == "foo"
    end
  end

  describe "changes to type" do
    it "validates types" do
      source = Agent.new
      source.type = "Agents::WeatherAgent"
      source.should have(0).errors_on(:type)
      source.type = "Agents::WebsiteAgent"
      source.should have(0).errors_on(:type)
      source.type = "Agents::Fake"
      source.should have(1).error_on(:type)
    end

    it "disallows changes to type once a record has been saved" do
      source = agents(:bob_website_agent)
      source.type = "Agents::WeatherAgent"
      source.should have(1).error_on(:type)
    end

    it "should know about available types" do
      Agent.types.should include(Agents::WeatherAgent, Agents::WebsiteAgent)
    end
  end

  describe "with an example Agent" do
    class Agents::SomethingSource < Agent
      default_schedule "2pm"

      def check
        create_event :payload => {}
      end

      def validate_options
        errors.add(:base, "bad is bad") if options[:bad]
      end
    end

    class Agents::CannotBeScheduled < Agent
      cannot_be_scheduled!

      def receive(events)
        events.each do |event|
          create_event :payload => { :events_received => 1 }
        end
      end
    end

    before do
      stub(Agents::SomethingSource).valid_type?("Agents::SomethingSource") { true }
      stub(Agents::CannotBeScheduled).valid_type?("Agents::CannotBeScheduled") { true }
    end

<<<<<<< HEAD
    describe Agents::SomethingSource do
      it_behaves_like LiquidInterpolatable
    end

=======
    let(:new_instance) do
      agent = Agents::SomethingSource.new(:name => "some agent")
      agent.user = users(:bob)
      agent
    end

    it_behaves_like HasGuid

>>>>>>> 645d33f1
    describe ".default_schedule" do
      it "stores the default on the class" do
        Agents::SomethingSource.default_schedule.should == "2pm"
        Agents::SomethingSource.new.default_schedule.should == "2pm"
      end

      it "sets the default on new instances, allows setting new schedules, and prevents invalid schedules" do
        @checker = Agents::SomethingSource.new(:name => "something")
        @checker.user = users(:bob)
        @checker.schedule.should == "2pm"
        @checker.save!
        @checker.reload.schedule.should == "2pm"
        @checker.update_attribute :schedule, "5pm"
        @checker.reload.schedule.should == "5pm"

        @checker.reload.schedule.should == "5pm"

        @checker.schedule = "this_is_not_real"
        @checker.should have(1).errors_on(:schedule)
      end

      it "should have an empty schedule if it cannot_be_scheduled" do
        @checker = Agents::CannotBeScheduled.new(:name => "something")
        @checker.user = users(:bob)
        @checker.schedule.should be_nil
        @checker.should be_valid
        @checker.schedule = "5pm"
        @checker.save!
        @checker.schedule.should be_nil

        @checker.schedule = "5pm"
        @checker.should have(0).errors_on(:schedule)
        @checker.schedule.should be_nil
      end
    end

    describe "#create_event" do
      before do
        @checker = Agents::SomethingSource.new(:name => "something")
        @checker.user = users(:bob)
        @checker.save!
      end

      it "should use the checker's user" do
        @checker.check
        Event.last.user.should == @checker.user
      end

      it "should log an error if the Agent has been marked with 'cannot_create_events!'" do
        mock(@checker).can_create_events? { false }
        lambda {
          @checker.check
        }.should_not change { Event.count }
        @checker.logs.first.message.should =~ /cannot create events/i
      end
    end

    describe ".async_check" do
      before do
        @checker = Agents::SomethingSource.new(:name => "something")
        @checker.user = users(:bob)
        @checker.save!
      end

      it "records last_check_at and calls check on the given Agent" do
        mock(@checker).check.once {
          @checker.options[:new] = true
        }

        mock(Agent).find(@checker.id) { @checker }

        @checker.last_check_at.should be_nil
        Agents::SomethingSource.async_check(@checker.id)
        @checker.reload.last_check_at.should be_within(2).of(Time.now)
        @checker.reload.options[:new].should be_true # Show that we save options
      end

      it "should log exceptions" do
        mock(@checker).check.once {
          raise "foo"
        }
        mock(Agent).find(@checker.id) { @checker }
        lambda {
          Agents::SomethingSource.async_check(@checker.id)
        }.should raise_error
        log = @checker.logs.first
        log.message.should =~ /Exception/
        log.level.should == 4
      end

      it "should not run disabled Agents" do
        mock(Agent).find(agents(:bob_weather_agent).id) { agents(:bob_weather_agent) }
        do_not_allow(agents(:bob_weather_agent)).check
        agents(:bob_weather_agent).update_attribute :disabled, true
        Agent.async_check(agents(:bob_weather_agent).id)
      end
    end

    describe ".receive!" do
      before do
        stub_request(:any, /wunderground/).to_return(:body => File.read(Rails.root.join("spec/data_fixtures/weather.json")), :status => 200)
        stub.any_instance_of(Agents::WeatherAgent).is_tomorrow?(anything) { true }
      end

      it "should use available events" do
        Agent.async_check(agents(:bob_weather_agent).id)
        mock(Agent).async_receive(agents(:bob_rain_notifier_agent).id, anything).times(1)
        Agent.receive!
      end

      it "should not propogate to disabled Agents" do
        Agent.async_check(agents(:bob_weather_agent).id)
        agents(:bob_rain_notifier_agent).update_attribute :disabled, true
        mock(Agent).async_receive(agents(:bob_rain_notifier_agent).id, anything).times(0)
        Agent.receive!
      end

      it "should log exceptions" do
        mock.any_instance_of(Agents::TriggerAgent).receive(anything).once {
          raise "foo"
        }
        Agent.async_check(agents(:bob_weather_agent).id)
        lambda {
          Agent.async_receive(agents(:bob_rain_notifier_agent).id, [agents(:bob_weather_agent).events.last.id])
        }.should raise_error
        log = agents(:bob_rain_notifier_agent).logs.first
        log.message.should =~ /Exception/
        log.level.should == 4
      end

      it "should track when events have been seen and not received them again" do
        mock.any_instance_of(Agents::TriggerAgent).receive(anything).once
        Agent.async_check(agents(:bob_weather_agent).id)
        lambda {
          Agent.receive!
        }.should change { agents(:bob_rain_notifier_agent).reload.last_checked_event_id }

        lambda {
          Agent.receive!
        }.should_not change { agents(:bob_rain_notifier_agent).reload.last_checked_event_id }
      end

      it "should not run consumers that have nothing to do" do
        do_not_allow.any_instance_of(Agents::TriggerAgent).receive(anything)
        Agent.receive!
      end

      it "should group events" do
        mock.any_instance_of(Agents::TriggerAgent).receive(anything).twice { |events|
          events.map(&:user).map(&:username).uniq.length.should == 1
        }
        Agent.async_check(agents(:bob_weather_agent).id)
        Agent.async_check(agents(:jane_weather_agent).id)
        Agent.receive!
      end

      it "should ignore events that were created before a particular Link" do
        agent2 = Agents::SomethingSource.new(:name => "something")
        agent2.user = users(:bob)
        agent2.save!
        agent2.check

        mock.any_instance_of(Agents::TriggerAgent).receive(anything).twice
        agents(:bob_weather_agent).check # bob_weather_agent makes an event

        lambda {
          Agent.receive! # event gets propagated
        }.should change { agents(:bob_rain_notifier_agent).reload.last_checked_event_id }

        # This agent creates a few events before we link to it, but after our last check.
        agent2.check
        agent2.check

        # Now we link to it.
        agents(:bob_rain_notifier_agent).sources << agent2
        agent2.links_as_source.first.event_id_at_creation.should == agent2.events.reorder("events.id desc").first.id

        lambda {
          Agent.receive! # but we don't receive those events because they're too old
        }.should_not change { agents(:bob_rain_notifier_agent).reload.last_checked_event_id }

        # Now a new event is created by agent2
        agent2.check

        lambda {
          Agent.receive! # and we receive it
        }.should change { agents(:bob_rain_notifier_agent).reload.last_checked_event_id }
      end
    end

    describe ".async_receive" do
      it "should not run disabled Agents" do
        mock(Agent).find(agents(:bob_rain_notifier_agent).id) { agents(:bob_rain_notifier_agent) }
        do_not_allow(agents(:bob_rain_notifier_agent)).receive
        agents(:bob_rain_notifier_agent).update_attribute :disabled, true
        Agent.async_receive(agents(:bob_rain_notifier_agent).id, [1, 2, 3])
      end
    end

    describe "creating a new agent and then calling .receive!" do
      it "should not backfill events for a newly created agent" do
        Event.delete_all
        sender = Agents::SomethingSource.new(:name => "Sending Agent")
        sender.user = users(:bob)
        sender.save!
        sender.create_event :payload => {}
        sender.create_event :payload => {}
        sender.events.count.should == 2

        receiver = Agents::CannotBeScheduled.new(:name => "Receiving Agent")
        receiver.user = users(:bob)
        receiver.sources << sender
        receiver.save!

        receiver.events.count.should == 0
        Agent.receive!
        receiver.events.count.should == 0
        sender.create_event :payload => {}
        Agent.receive!
        receiver.events.count.should == 1
      end
    end

    describe "creating agents with propagate_immediately = true" do
      it "should schedule subagent events immediately" do
        Event.delete_all
        sender = Agents::SomethingSource.new(:name => "Sending Agent")
        sender.user = users(:bob)
        sender.save!

        receiver = Agents::CannotBeScheduled.new(
           :name => "Receiving Agent",
        )
        receiver.propagate_immediately = true
        receiver.user = users(:bob)
        receiver.sources << sender
        receiver.save!

        sender.create_event :payload => {"message" => "new payload"}
        sender.events.count.should == 1
        receiver.events.count.should == 1
        #should be true without calling Agent.receive!
      end

      it "should only schedule receiving agents that are set to propagate_immediately" do
        Event.delete_all
        sender = Agents::SomethingSource.new(:name => "Sending Agent")
        sender.user = users(:bob)
        sender.save!

        im_receiver = Agents::CannotBeScheduled.new(
           :name => "Immediate Receiving Agent",
        )
        im_receiver.propagate_immediately = true
        im_receiver.user = users(:bob)
        im_receiver.sources << sender

        im_receiver.save!
        slow_receiver = Agents::CannotBeScheduled.new(
           :name => "Slow Receiving Agent",
        )
        slow_receiver.user = users(:bob)
        slow_receiver.sources << sender
        slow_receiver.save!

        sender.create_event :payload => {"message" => "new payload"}
        sender.events.count.should == 1
        im_receiver.events.count.should == 1
        #we should get the quick one
        #but not the slow one
        slow_receiver.events.count.should == 0
        Agent.receive!
        #now we should have one in both
        im_receiver.events.count.should == 1
        slow_receiver.events.count.should == 1
      end
    end

    describe "validations" do
      it "calls validate_options" do
        agent = Agents::SomethingSource.new(:name => "something")
        agent.user = users(:bob)
        agent.options[:bad] = true
        agent.should have(1).error_on(:base)
        agent.options[:bad] = false
        agent.should have(0).errors_on(:base)
      end

      it "makes options symbol-indifferent before validating" do
        agent = Agents::SomethingSource.new(:name => "something")
        agent.user = users(:bob)
        agent.options["bad"] = true
        agent.should have(1).error_on(:base)
        agent.options["bad"] = false
        agent.should have(0).errors_on(:base)
      end

      it "makes memory symbol-indifferent before validating" do
        agent = Agents::SomethingSource.new(:name => "something")
        agent.user = users(:bob)
        agent.memory["bad"] = 2
        agent.save
        agent.memory[:bad].should == 2
      end

      it "should work when assigned a hash or JSON string" do
        agent = Agents::SomethingSource.new(:name => "something")
        agent.memory = {}
        agent.memory.should == {}
        agent.memory["foo"].should be_nil

        agent.memory = ""
        agent.memory["foo"].should be_nil
        agent.memory.should == {}

        agent.memory = '{"hi": "there"}'
        agent.memory.should == { "hi" => "there" }

        agent.memory = '{invalid}'
        agent.memory.should == { "hi" => "there" }
        agent.should have(1).errors_on(:memory)

        agent.memory = "{}"
        agent.memory["foo"].should be_nil
        agent.memory.should == {}
        agent.should have(0).errors_on(:memory)

        agent.options = "{}"
        agent.options["foo"].should be_nil
        agent.options.should == {}
        agent.should have(0).errors_on(:options)

        agent.options = '{"hi": 2}'
        agent.options["hi"].should == 2
        agent.should have(0).errors_on(:options)

        agent.options = '{"hi": wut}'
        agent.options["hi"].should == 2
        agent.should have(1).errors_on(:options)
        agent.errors_on(:options).should include("was assigned invalid JSON")

        agent.options = 5
        agent.options["hi"].should == 2
        agent.should have(1).errors_on(:options)
        agent.errors_on(:options).should include("cannot be set to an instance of Fixnum")
      end

      it "should not allow agents owned by other people" do
        agent = Agents::SomethingSource.new(:name => "something")
        agent.user = users(:bob)
        agent.source_ids = [agents(:bob_weather_agent).id]
        agent.should have(0).errors_on(:sources)
        agent.source_ids = [agents(:jane_weather_agent).id]
        agent.should have(1).errors_on(:sources)
        agent.user = users(:jane)
        agent.should have(0).errors_on(:sources)
      end

      it "should not allow scenarios owned by other people" do
        agent = Agents::SomethingSource.new(:name => "something")
        agent.user = users(:bob)

        agent.scenario_ids = [scenarios(:bob_weather).id]
        agent.should have(0).errors_on(:scenarios)

        agent.scenario_ids = [scenarios(:bob_weather).id, scenarios(:jane_weather).id]
        agent.should have(1).errors_on(:scenarios)

        agent.scenario_ids = [scenarios(:jane_weather).id]
        agent.should have(1).errors_on(:scenarios)

        agent.user = users(:jane)
        agent.should have(0).errors_on(:scenarios)
      end

      it "validates keep_events_for" do
        agent = Agents::SomethingSource.new(:name => "something")
        agent.user = users(:bob)
        agent.should be_valid
        agent.keep_events_for = nil
        agent.should have(1).errors_on(:keep_events_for)
        agent.keep_events_for = 1000
        agent.should have(1).errors_on(:keep_events_for)
        agent.keep_events_for = ""
        agent.should have(1).errors_on(:keep_events_for)
        agent.keep_events_for = 5
        agent.should be_valid
        agent.keep_events_for = 0
        agent.should be_valid
        agent.keep_events_for = 365
        agent.should be_valid

        # Rails seems to call to_i on the input. This guards against future changes to that behavior.
        agent.keep_events_for = "drop table;"
        agent.keep_events_for.should == 0
      end
    end

    describe "cleaning up now-expired events" do
      before do
        @agent = Agents::SomethingSource.new(:name => "something")
        @agent.keep_events_for = 5
        @agent.user = users(:bob)
        @agent.save!
        @event = @agent.create_event :payload => { "hello" => "world" }
        @event.expires_at.to_i.should be_within(2).of(5.days.from_now.to_i)
      end

      describe "when keep_events_for has not changed" do
        it "does nothing" do
          mock(@agent).update_event_expirations!.times(0)

          @agent.options[:foo] = "bar1"
          @agent.save!

          @agent.options[:foo] = "bar1"
          @agent.keep_events_for = 5
          @agent.save!
        end
      end

      describe "when keep_events_for is changed" do
        it "updates events' expires_at" do
          lambda {
            @agent.options[:foo] = "bar1"
            @agent.keep_events_for = 3
            @agent.save!
          }.should change { @event.reload.expires_at }
          @event.expires_at.to_i.should be_within(2).of(3.days.from_now.to_i)
        end

        it "updates events relative to their created_at" do
          @event.update_attribute :created_at, 2.days.ago
          @event.reload.created_at.to_i.should be_within(2).of(2.days.ago.to_i)

          lambda {
            @agent.options[:foo] = "bar2"
            @agent.keep_events_for = 3
            @agent.save!
          }.should change { @event.reload.expires_at }
          @event.expires_at.to_i.should be_within(60 * 61).of(1.days.from_now.to_i) # The larger time is to deal with daylight savings
        end

        it "nulls out expires_at when keep_events_for is set to 0" do
          lambda {
            @agent.options[:foo] = "bar"
            @agent.keep_events_for = 0
            @agent.save!
          }.should change { @event.reload.expires_at }.to(nil)
        end
      end
    end

    describe "Agent.build_clone" do
      before do
        Event.delete_all
        @sender = Agents::SomethingSource.new(
          name: 'Agent (2)',
          options: { foo: 'bar2' },
          schedule: '5pm')
        @sender.user = users(:bob)
        @sender.save!
        @sender.create_event :payload => {}
        @sender.create_event :payload => {}
        @sender.events.count.should == 2

        @receiver = Agents::CannotBeScheduled.new(
          name: 'Agent',
          options: { foo: 'bar3' },
          keep_events_for: 3,
          propagate_immediately: true)
        @receiver.user = users(:bob)
        @receiver.sources << @sender
        @receiver.memory[:test] = 1
        @receiver.save!
      end

      it "should create a clone of a given agent for editing" do
        sender_clone = users(:bob).agents.build_clone(@sender)

        sender_clone.attributes.should == Agent.new.attributes.
          update(@sender.slice(:user_id, :type,
            :options, :schedule, :keep_events_for, :propagate_immediately)).
          update('name' => 'Agent (2) (2)', 'options' => { 'foo' => 'bar2' })

        sender_clone.source_ids.should == []

        receiver_clone = users(:bob).agents.build_clone(@receiver)

        receiver_clone.attributes.should == Agent.new.attributes.
          update(@receiver.slice(:user_id, :type,
            :options, :schedule, :keep_events_for, :propagate_immediately)).
          update('name' => 'Agent (3)', 'options' => { 'foo' => 'bar3' })

        receiver_clone.source_ids.should == [@sender.id]
      end
    end
  end

  describe ".trigger_web_request" do
    class Agents::WebRequestReceiver < Agent
      cannot_be_scheduled!
    end

    before do
      stub(Agents::WebRequestReceiver).valid_type?("Agents::WebRequestReceiver") { true }
    end

    context "when .receive_web_request is defined" do
      before do
        @agent = Agents::WebRequestReceiver.new(:name => "something")
        @agent.user = users(:bob)
        @agent.save!

        def @agent.receive_web_request(params, method, format)
          memory['last_request'] = [params, method, format]
          ['Ok!', 200]
        end
      end

      it "calls the .receive_web_request hook, updates last_web_request_at, and saves" do
        @agent.trigger_web_request({ :some_param => "some_value" }, "post", "text/html")
        @agent.reload.memory['last_request'].should == [ { "some_param" => "some_value" }, "post", "text/html" ]
        @agent.last_web_request_at.to_i.should be_within(1).of(Time.now.to_i)
      end
    end

    context "when .receive_webhook is defined" do
      before do
        @agent = Agents::WebRequestReceiver.new(:name => "something")
        @agent.user = users(:bob)
        @agent.save!

        def @agent.receive_webhook(params)
          memory['last_webhook_request'] = params
          ['Ok!', 200]
        end
      end

      it "outputs a deprecation warning and calls .receive_webhook with the params" do
        mock(Rails.logger).warn("DEPRECATED: The .receive_webhook method is deprecated, please switch your Agent to use .receive_web_request.")
        @agent.trigger_web_request({ :some_param => "some_value" }, "post", "text/html")
        @agent.reload.memory['last_webhook_request'].should == { "some_param" => "some_value" }
        @agent.last_web_request_at.to_i.should be_within(1).of(Time.now.to_i)
      end
    end
  end

  describe "scopes" do
    describe "of_type" do
      it "should accept classes" do
        agents = Agent.of_type(Agents::WebsiteAgent)
        agents.should include(agents(:bob_website_agent))
        agents.should include(agents(:jane_website_agent))
        agents.should_not include(agents(:bob_weather_agent))
      end

      it "should accept strings" do
        agents = Agent.of_type("Agents::WebsiteAgent")
        agents.should include(agents(:bob_website_agent))
        agents.should include(agents(:jane_website_agent))
        agents.should_not include(agents(:bob_weather_agent))
      end

      it "should accept instances of an Agent" do
        agents = Agent.of_type(agents(:bob_website_agent))
        agents.should include(agents(:bob_website_agent))
        agents.should include(agents(:jane_website_agent))
        agents.should_not include(agents(:bob_weather_agent))
      end
    end
  end

  describe "#create_event" do
    describe "when the agent has keep_events_for set" do
      before do
        agents(:jane_weather_agent).keep_events_for.should > 0
      end

      it "sets expires_at on created events" do
        event = agents(:jane_weather_agent).create_event :payload => { 'hi' => 'there' }
        event.expires_at.to_i.should be_within(5).of(agents(:jane_weather_agent).keep_events_for.days.from_now.to_i)
      end
    end

    describe "when the agent does not have keep_events_for set" do
      before do
        agents(:jane_website_agent).keep_events_for.should == 0
      end

      it "does not set expires_at on created events" do
        event = agents(:jane_website_agent).create_event :payload => { 'hi' => 'there' }
        event.expires_at.should be_nil
      end
    end
  end
end<|MERGE_RESOLUTION|>--- conflicted
+++ resolved
@@ -121,21 +121,17 @@
       stub(Agents::CannotBeScheduled).valid_type?("Agents::CannotBeScheduled") { true }
     end
 
-<<<<<<< HEAD
     describe Agents::SomethingSource do
+      let(:new_instance) do
+        agent = Agents::SomethingSource.new(:name => "some agent")
+        agent.user = users(:bob)
+        agent
+      end
+
       it_behaves_like LiquidInterpolatable
-    end
-
-=======
-    let(:new_instance) do
-      agent = Agents::SomethingSource.new(:name => "some agent")
-      agent.user = users(:bob)
-      agent
-    end
-
-    it_behaves_like HasGuid
-
->>>>>>> 645d33f1
+      it_behaves_like HasGuid
+    end
+
     describe ".default_schedule" do
       it "stores the default on the class" do
         Agents::SomethingSource.default_schedule.should == "2pm"
