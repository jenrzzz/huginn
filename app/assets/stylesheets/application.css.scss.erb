--- conflicted
+++ resolved
@@ -82,7 +82,11 @@
   overflow: hidden;
 }
 
-<<<<<<< HEAD
+span.not-applicable:after {
+  color: #bbbbbb;
+  content: "n/a";
+}
+
 // Navbar
 
 #job-indicator, #event-indicator {
@@ -93,11 +97,6 @@
   position: absolute;
   top: -1px;
   right: 1px;
-=======
-span.not-applicable:after {
-  color: #bbbbbb;
-  content: "n/a";
->>>>>>> 6fe8e8bd
 }
 
 // Flash
