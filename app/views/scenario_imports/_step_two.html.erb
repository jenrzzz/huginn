--- conflicted
+++ resolved
@@ -119,20 +119,13 @@
           </div>
         <% end %>
       </div>
-<<<<<<< HEAD
-=======
 
->>>>>>> 02274966
       <% if agent_diff.requires_service? %>
         <div class='row'>
           <div class='col-md-4'>
             <div class="form-group type-select">
               <%= label_tag "scenario_import[merges][#{index}][service_id]", 'Service' %>
-<<<<<<< HEAD
-              <%= select_tag "scenario_import[merges][#{index}][service_id]", options_for_select(agent_diff.agent_instance.valid_services(current_user).collect { |s| ["(#{s.provider}) #{s.name}", s.id]}, agent_diff.service_id.try(:current)), class: 'form-control' %>
-=======
               <%= select_tag "scenario_import[merges][#{index}][service_id]", options_for_select(agent_diff.agent_instance.valid_services_for(current_user).collect { |s| ["(#{s.provider}) #{s.name}", s.id]}, agent_diff.agent.try(:service_id)), class: 'form-control' %>
->>>>>>> 02274966
             </div>
           </div>
         </div>
