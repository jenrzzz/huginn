<div class='container'>
  <div class='row'>
    <div class='col-md-12'>
      <div class="page-header">
        <h2>
          Your Events <%= @agent && "from #{@agent.name}" %>
        </h2>
      </div>

      <div class='table-responsive'>
        <table class='table table-striped events'>
          <tr>
            <th>Source</th>
            <th>Created</th>
            <th>Payload</th>
            <th></th>
          </tr>

<<<<<<< HEAD
      <% @events.each do |event| %>
        <% next unless event.agent %>
        <tr>
          <td><%= link_to event.agent.name, agent_path(event.agent) %></td>
          <td><%= time_ago_in_words event.created_at %> ago</td>
          <td class='payload'><%= truncate event.payload.to_json, :length => 90, :omission => "" %></td>
          <td>
            <div class="btn-group">
              <%= link_to 'Show', event_path(event), class: "btn btn-mini" %>
              <%= link_to 'Re-emit', reemit_event_path(event), method: :post, data: { confirm: 'Are you sure you want to duplicate this event and emit the new one now?' }, class: "btn btn-mini" %>
              <%= link_to 'Delete', event_path(event), method: :delete, data: { confirm: 'Are you sure?' }, class: "btn btn-mini btn-danger" %>
            </div>
          </td>
        </tr>
      <% end %>
      </table>
=======
        <% @events.each do |event| %>
          <% next unless event.agent %>
          <tr>
            <td><%= link_to event.agent.name, agent_path(event.agent) %></td>
            <td><%= time_ago_in_words event.created_at %> ago</td>
            <td class='payload'><%= truncate event.payload.to_json, :length => 90, :omission => "" %></td>
            <td>
              <div class="btn-group btn-group-xs">
                <%= link_to 'Show', event_path(event), class: "btn btn-default" %>
                <%= link_to 'Re-emit', reemit_event_path(event), method: :post, data: { confirm: 'Are you sure you want to duplicate this event and emit the new one now?' }, class: "btn btn-default" %>
                <%= link_to 'Delete', event_path(event), method: :delete, data: { confirm: 'Are you sure?' }, class: "btn btn-default" %>
              </div>
            </td>
          </tr>
        <% end %>
        </table>
      </div>
>>>>>>> e4f29414

      <%= paginate @events, :theme => 'twitter-bootstrap-3' %>

      <br />

      <% if @agent %>
        <div class="btn-group">
          <%= link_to '<span class="glyphicon glyphicon-chevron-left"></span> Back'.html_safe, agents_path, class: "btn btn-default" %>
          <%= link_to '<span class="glyphicon glyphicon-random""></span> See all events'.html_safe, events_path, class: "btn btn-default" %>
        </div>
      <% end %>
    </div>
  </div>
</div>
<|MERGE_RESOLUTION|>--- conflicted
+++ resolved
@@ -16,24 +16,6 @@
             <th></th>
           </tr>
 
-<<<<<<< HEAD
-      <% @events.each do |event| %>
-        <% next unless event.agent %>
-        <tr>
-          <td><%= link_to event.agent.name, agent_path(event.agent) %></td>
-          <td><%= time_ago_in_words event.created_at %> ago</td>
-          <td class='payload'><%= truncate event.payload.to_json, :length => 90, :omission => "" %></td>
-          <td>
-            <div class="btn-group">
-              <%= link_to 'Show', event_path(event), class: "btn btn-mini" %>
-              <%= link_to 'Re-emit', reemit_event_path(event), method: :post, data: { confirm: 'Are you sure you want to duplicate this event and emit the new one now?' }, class: "btn btn-mini" %>
-              <%= link_to 'Delete', event_path(event), method: :delete, data: { confirm: 'Are you sure?' }, class: "btn btn-mini btn-danger" %>
-            </div>
-          </td>
-        </tr>
-      <% end %>
-      </table>
-=======
         <% @events.each do |event| %>
           <% next unless event.agent %>
           <tr>
@@ -44,14 +26,13 @@
               <div class="btn-group btn-group-xs">
                 <%= link_to 'Show', event_path(event), class: "btn btn-default" %>
                 <%= link_to 'Re-emit', reemit_event_path(event), method: :post, data: { confirm: 'Are you sure you want to duplicate this event and emit the new one now?' }, class: "btn btn-default" %>
-                <%= link_to 'Delete', event_path(event), method: :delete, data: { confirm: 'Are you sure?' }, class: "btn btn-default" %>
+                <%= link_to 'Delete', event_path(event), method: :delete, data: { confirm: 'Are you sure?' }, class: "btn btn-default btn-danger" %>
               </div>
             </td>
           </tr>
         <% end %>
         </table>
       </div>
->>>>>>> e4f29414
 
       <%= paginate @events, :theme => 'twitter-bootstrap-3' %>
 
