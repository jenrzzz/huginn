--- conflicted
+++ resolved
@@ -73,24 +73,6 @@
       </div>
     </div>
 
-<<<<<<< HEAD
-  <div class="control-group">
-    <%= f.label :sources, :class => 'control-label' %>
-    <div class="controls link-region" data-can-receive-events="<%= @agent.can_receive_events? %>">
-      <% eventSources = (current_user.agents - [@agent]).find_all { |a| a.can_create_events? } %>
-      <%= f.select(:source_ids,
-                   options_for_select(eventSources.map {|s| [s.name, s.id] },
-                                      @agent.source_ids),
-                   {}, { :multiple => true, :size => 5, :class => 'span4 select2' }) %>
-      <span class='cannot-receive-events text-info'>This type of Agent cannot receive events.</span>
-      <span class="propagate-immediately"><br>
-         <%= f.label :propagate_immediately, :class => 'control-label' do %>Propagate immediately
-            <%= f.check_box :propagate_immediately %>
-         <% end %>
-      </span>
-    </div>
-  </div>
-=======
     <div class="col-md-6">
       <div class="row">
         <div class="col-md-12">
@@ -99,7 +81,6 @@
           </div>
         </div>
       </div>
->>>>>>> e4f29414
 
       <div class="row">
         <div class="col-md-12">
