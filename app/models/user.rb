# Huginn is designed to be a multi-User system.  Users have many Agents (and Events created by those Agents).
class User < ActiveRecord::Base
  # Include default devise modules. Others available are:
  # :token_authenticatable, :confirmable,
  # :lockable, :timeoutable and :omniauthable
  devise :database_authenticatable, :registerable,
         :recoverable, :rememberable, :trackable, :validatable, :lockable

  INVITATION_CODES = [ENV['INVITATION_CODE'] || 'try-huginn']

  # Virtual attribute for authenticating by either username or email
  # This is in addition to a real persisted field like 'username'
  attr_accessor :login

  ACCESSIBLE_ATTRIBUTES = [ :email, :username, :login, :password, :password_confirmation, :remember_me, :invitation_code ]

  attr_accessible *ACCESSIBLE_ATTRIBUTES
  attr_accessible *(ACCESSIBLE_ATTRIBUTES + [:admin]), :as => :admin

  validates_presence_of :username
  validates_uniqueness_of :username
  validates_format_of :username, :with => /\A[a-zA-Z0-9_-]{3,15}\Z/, :message => "can only contain letters, numbers, underscores, and dashes, and must be between 3 and 15 characters in length."
  validates_inclusion_of :invitation_code, :on => :create, :in => INVITATION_CODES, :message => "is not valid"

  has_many :user_credentials, :dependent => :destroy, :inverse_of => :user
  has_many :events, -> { order("events.created_at desc") }, :dependent => :delete_all, :inverse_of => :user
  has_many :agents, -> { order("agents.created_at desc") }, :dependent => :destroy, :inverse_of => :user
  has_many :logs, :through => :agents, :class_name => "AgentLog"
  has_many :scenarios, :inverse_of => :user, :dependent => :destroy
<<<<<<< HEAD
  has_many :services, -> { order("services.name")}, :dependent => :destroy

  def available_services
    Service.where("user_id = ? or global = true", self.id).order("services.name desc")
=======
  has_many :services, -> { by_name('asc') }, :dependent => :destroy

  def available_services
    Service.available_to_user(self).by_name
>>>>>>> 02274966
  end

  # Allow users to login via either email or username.
  def self.find_first_by_auth_conditions(warden_conditions)
    conditions = warden_conditions.dup
    if login = conditions.delete(:login)
      where(conditions).where(["lower(username) = :value OR lower(email) = :value", { :value => login.downcase }]).first
    else
      where(conditions).first
    end
  end
end<|MERGE_RESOLUTION|>--- conflicted
+++ resolved
@@ -27,17 +27,10 @@
   has_many :agents, -> { order("agents.created_at desc") }, :dependent => :destroy, :inverse_of => :user
   has_many :logs, :through => :agents, :class_name => "AgentLog"
   has_many :scenarios, :inverse_of => :user, :dependent => :destroy
-<<<<<<< HEAD
-  has_many :services, -> { order("services.name")}, :dependent => :destroy
-
-  def available_services
-    Service.where("user_id = ? or global = true", self.id).order("services.name desc")
-=======
   has_many :services, -> { by_name('asc') }, :dependent => :destroy
 
   def available_services
     Service.available_to_user(self).by_name
->>>>>>> 02274966
   end
 
   # Allow users to login via either email or username.
