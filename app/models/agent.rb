require 'json_serialized_field'
require 'assignable_types'
require 'markdown_class_attributes'
require 'utils'

# Agent is the core class in Huginn, representing a configurable, schedulable, reactive system with memory that can
# be sub-classed for many different purposes.  Agents can emit Events, as well as receive them and react in many different ways.
# The basic Agent API is detailed on the Huginn wiki: https://github.com/cantino/huginn/wiki/Creating-a-new-agent
class Agent < ActiveRecord::Base
  include AssignableTypes
  include MarkdownClassAttributes
  include JSONSerializedField
  include RDBMSFunctions
  include WorkingHelpers
  include LiquidInterpolatable
  include HasGuid
  include LiquidDroppable

  markdown_class_attributes :description, :event_description

  load_types_in "Agents"

  SCHEDULES = %w[every_1m every_2m every_5m every_10m every_30m every_1h every_2h every_5h every_12h every_1d every_2d every_7d
                 midnight 1am 2am 3am 4am 5am 6am 7am 8am 9am 10am 11am noon 1pm 2pm 3pm 4pm 5pm 6pm 7pm 8pm 9pm 10pm 11pm never]

  EVENT_RETENTION_SCHEDULES = [["Forever", 0], ["1 day", 1], *([2, 3, 4, 5, 7, 14, 21, 30, 45, 90, 180, 365].map {|n| ["#{n} days", n] })]

  attr_accessible :options, :memory, :name, :type, :schedule, :disabled, :source_ids, :scenario_ids, :keep_events_for, :propagate_immediately

  json_serialize :options, :memory

  validates_presence_of :name, :user
  validates_inclusion_of :keep_events_for, :in => EVENT_RETENTION_SCHEDULES.map(&:last)
  validate :sources_are_owned
  validate :scenarios_are_owned
  validate :validate_schedule
  validate :validate_options

  after_initialize :set_default_schedule
  before_validation :set_default_schedule
  before_validation :unschedule_if_cannot_schedule
  before_save :unschedule_if_cannot_schedule
  before_create :set_last_checked_event_id
  after_save :possibly_update_event_expirations

  belongs_to :user, :inverse_of => :agents
<<<<<<< HEAD
  belongs_to :service
=======
  belongs_to :service, :inverse_of => :agents
>>>>>>> 02274966
  has_many :events, -> { order("events.id desc") }, :dependent => :delete_all, :inverse_of => :agent
  has_one  :most_recent_event, :inverse_of => :agent, :class_name => "Event", :order => "events.id desc"
  has_many :logs,  -> { order("agent_logs.id desc") }, :dependent => :delete_all, :inverse_of => :agent, :class_name => "AgentLog"
  has_many :received_events, -> { order("events.id desc") }, :through => :sources, :class_name => "Event", :source => :events
  has_many :links_as_source, :dependent => :delete_all, :foreign_key => "source_id", :class_name => "Link", :inverse_of => :source
  has_many :links_as_receiver, :dependent => :delete_all, :foreign_key => "receiver_id", :class_name => "Link", :inverse_of => :receiver
  has_many :sources, :through => :links_as_receiver, :class_name => "Agent", :inverse_of => :receivers
  has_many :receivers, :through => :links_as_source, :class_name => "Agent", :inverse_of => :sources
  has_many :scenario_memberships, :dependent => :destroy, :inverse_of => :agent
  has_many :scenarios, :through => :scenario_memberships, :inverse_of => :agents

  scope :active, -> { where(disabled: false) }

  scope :of_type, lambda { |type|
    type = case type
             when String, Symbol, Class
               type.to_s
             when Agent
               type.class.to_s
             else
               type.to_s
           end
    where(:type => type)
  }

  def short_type
    type.demodulize
  end

  def check
    # Implement me in your subclass of Agent.
  end

  def default_options
    # Implement me in your subclass of Agent.
    {}
  end

  def receive(events)
    # Implement me in your subclass of Agent.
  end

  def receive_web_request(params, method, format)
    # Implement me in your subclass of Agent.
    ["not implemented", 404]
  end

  # Implement me in your subclass to decide if your Agent is working.
  def working?
    raise "Implement me in your subclass"
  end

  def create_event(attrs)
    if can_create_events?
      events.create!({
         :user => user,
         :expires_at => new_event_expiration_date
      }.merge(attrs))
    else
      error "This Agent cannot create events!"
    end
  end

  def credential(name)
    @credential_cache ||= {}
    if @credential_cache.has_key?(name)
      @credential_cache[name]
    else
      @credential_cache[name] = user.user_credentials.where(:credential_name => name).first.try(:credential_value)
    end
  end

  def reload
    @credential_cache = {}
    super
  end

  def new_event_expiration_date
    keep_events_for > 0 ? keep_events_for.days.from_now : nil
  end

  def update_event_expirations!
    if keep_events_for == 0
      events.update_all :expires_at => nil
    else
      events.update_all "expires_at = " + rdbms_date_add("created_at", "DAY", keep_events_for.to_i)
    end
  end

  def trigger_web_request(params, method, format)
    if respond_to?(:receive_webhook)
      Rails.logger.warn "DEPRECATED: The .receive_webhook method is deprecated, please switch your Agent to use .receive_web_request."
      receive_webhook(params).tap do
        self.last_web_request_at = Time.now
        save!
      end
    else
      receive_web_request(params, method, format).tap do
        self.last_web_request_at = Time.now
        save!
      end
    end
  end

  def default_schedule
    self.class.default_schedule
  end

  def cannot_be_scheduled?
    self.class.cannot_be_scheduled?
  end

  def can_be_scheduled?
    !cannot_be_scheduled?
  end

  def cannot_receive_events?
    self.class.cannot_receive_events?
  end

  def can_receive_events?
    !cannot_receive_events?
  end

  def cannot_create_events?
    self.class.cannot_create_events?
  end

  def can_create_events?
    !cannot_create_events?
  end

  def log(message, options = {})
    puts "Agent##{id}: #{message}" unless Rails.env.test?
    AgentLog.log_for_agent(self, message, options)
  end

  def error(message, options = {})
    log(message, options.merge(:level => 4))
  end

  def delete_logs!
    logs.delete_all
    update_column :last_error_log_at, nil
  end

  # Callbacks

  def set_default_schedule
    self.schedule = default_schedule unless schedule.present? || cannot_be_scheduled?
  end

  def unschedule_if_cannot_schedule
    self.schedule = nil if cannot_be_scheduled?
  end

  def set_last_checked_event_id
    if newest_event_id = Event.order("id desc").limit(1).pluck(:id).first
      self.last_checked_event_id = newest_event_id
    end
  end

  def possibly_update_event_expirations
    update_event_expirations! if keep_events_for_changed?
  end
  
  #Validation Methods
  
  private
  
  def sources_are_owned
    errors.add(:sources, "must be owned by you") unless sources.all? {|s| s.user == user }
  end
  
  def scenarios_are_owned
    errors.add(:scenarios, "must be owned by you") unless scenarios.all? {|s| s.user == user }
  end

  def validate_schedule
    unless cannot_be_scheduled?
      errors.add(:schedule, "is not a valid schedule") unless SCHEDULES.include?(schedule.to_s)
    end
  end
  
  def validate_options
    # Implement me in your subclass to test for valid options.
  end

  # Utility Methods

  def boolify(option_value)
    case option_value
    when true, 'true'
      true
    when false, 'false'
      false
    else
      nil
    end
  end

  # Class Methods

  class << self
    def build_clone(original)
      new(original.slice(:type, :options, :schedule, :source_ids, :keep_events_for, :propagate_immediately)) { |clone|
        # Give it a unique name
        2.upto(count) do |i|
          name = '%s (%d)' % [original.name, i]
          unless exists?(name: name)
            clone.name = name
            break
          end
        end
      }
    end

    def cannot_be_scheduled!
      @cannot_be_scheduled = true
    end

    def cannot_be_scheduled?
      !!@cannot_be_scheduled
    end

    def default_schedule(schedule = nil)
      @default_schedule = schedule unless schedule.nil?
      @default_schedule
    end

    def cannot_create_events!
      @cannot_create_events = true
    end

    def cannot_create_events?
      !!@cannot_create_events
    end

    def cannot_receive_events!
      @cannot_receive_events = true
    end

    def cannot_receive_events?
      !!@cannot_receive_events
    end

    # Find all Agents that have received Events since the last execution of this method.  Update those Agents with
    # their new `last_checked_event_id` and queue each of the Agents to be called with #receive using `async_receive`.
    # This is called by bin/schedule.rb periodically.
    def receive!(options={})
      Agent.transaction do
        scope = Agent.
                select("agents.id AS receiver_agent_id, sources.id AS source_agent_id, events.id AS event_id").
                joins("JOIN links ON (links.receiver_id = agents.id)").
                joins("JOIN agents AS sources ON (links.source_id = sources.id)").
                joins("JOIN events ON (events.agent_id = sources.id AND events.id > links.event_id_at_creation)").
                where("NOT agents.disabled AND (agents.last_checked_event_id IS NULL OR events.id > agents.last_checked_event_id)")
        if options[:only_receivers].present?
          scope = scope.where("agents.id in (?)", options[:only_receivers])
        end

        sql = scope.to_sql()

        agents_to_events = {}
        Agent.connection.select_rows(sql).each do |receiver_agent_id, source_agent_id, event_id|
          agents_to_events[receiver_agent_id.to_i] ||= []
          agents_to_events[receiver_agent_id.to_i] << event_id
        end

        event_ids = agents_to_events.values.flatten.uniq.compact

        Agent.where(:id => agents_to_events.keys).each do |agent|
          agent.update_attribute :last_checked_event_id, event_ids.max
          Agent.async_receive(agent.id, agents_to_events[agent.id].uniq)
        end

        {
          :agent_count => agents_to_events.keys.length,
          :event_count => event_ids.length
        }
      end
    end

    # Given an Agent id and an array of Event ids, load the Agent, call #receive on it with the Event objects, and then
    # save it with an updated `last_receive_at` timestamp.
    #
    # This method is tagged with `handle_asynchronously` and will be delayed and run with delayed_job.  It accepts Agent
    # and Event ids instead of a literal ActiveRecord models because it is preferable to serialize delayed_jobs with ids.
    def async_receive(agent_id, event_ids)
      agent = Agent.find(agent_id)
      begin
        return if agent.disabled?
        agent.receive(Event.where(:id => event_ids))
        agent.last_receive_at = Time.now
        agent.save!
      rescue => e
        agent.error "Exception during receive: #{e.message} -- #{e.backtrace}"
        raise
      end
    end
    handle_asynchronously :async_receive

    # Given a schedule name, run `check` via `bulk_check` on all Agents with that schedule.
    # This is called by bin/schedule.rb for each schedule in `SCHEDULES`.
    def run_schedule(schedule)
      return if schedule == 'never'
      types = where(:schedule => schedule).group(:type).pluck(:type)
      types.each do |type|
        type.constantize.bulk_check(schedule)
      end
    end

    # Schedule `async_check`s for every Agent on the given schedule.  This is normally called by `run_schedule` once
    # per type of agent, so you can override this to define custom bulk check behavior for your custom Agent type.
    def bulk_check(schedule)
      raise "Call #bulk_check on the appropriate subclass of Agent" if self == Agent
      where("agents.schedule = ? and disabled = false", schedule).pluck("agents.id").each do |agent_id|
        async_check(agent_id)
      end
    end

    # Given an Agent id, load the Agent, call #check on it, and then save it with an updated `last_check_at` timestamp.
    #
    # This method is tagged with `handle_asynchronously` and will be delayed and run with delayed_job.  It accepts an Agent
    # id instead of a literal Agent because it is preferable to serialize delayed_jobs with ids, instead of with the full
    # Agents.
    def async_check(agent_id)
      agent = Agent.find(agent_id)
      begin
        return if agent.disabled?
        agent.check
        agent.last_check_at = Time.now
        agent.save!
      rescue => e
        agent.error "Exception during check: #{e.message} -- #{e.backtrace}"
        raise
      end
    end
    handle_asynchronously :async_check
  end
end

class AgentDrop
  def type
    @object.short_type
  end

  [
    :name,
    :type,
    :options,
    :memory,
    :sources,
    :receivers,
    :schedule,
    :disabled,
    :keep_events_for,
    :propagate_immediately,
  ].each { |attr|
    define_method(attr) {
      @object.__send__(attr)
    } unless method_defined?(attr)
  }
end<|MERGE_RESOLUTION|>--- conflicted
+++ resolved
@@ -44,11 +44,7 @@
   after_save :possibly_update_event_expirations
 
   belongs_to :user, :inverse_of => :agents
-<<<<<<< HEAD
-  belongs_to :service
-=======
   belongs_to :service, :inverse_of => :agents
->>>>>>> 02274966
   has_many :events, -> { order("events.id desc") }, :dependent => :delete_all, :inverse_of => :agent
   has_one  :most_recent_event, :inverse_of => :agent, :class_name => "Event", :order => "events.id desc"
   has_many :logs,  -> { order("agent_logs.id desc") }, :dependent => :delete_all, :inverse_of => :agent, :class_name => "AgentLog"
