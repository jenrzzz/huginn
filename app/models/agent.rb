--- conflicted
+++ resolved
@@ -114,17 +114,16 @@
     end
   end
 
-<<<<<<< HEAD
   def last_event_at
     @memoized_last_event_at ||= most_recent_event.try(:created_at)
-=======
+  end
+
   def set_default_schedule
     self.schedule = default_schedule unless schedule.present? || cannot_be_scheduled?
   end
 
   def unschedule_if_cannot_schedule
     self.schedule = nil if cannot_be_scheduled?
->>>>>>> 3d839335
   end
 
   def default_schedule
@@ -190,10 +189,10 @@
     end
   end
 
-<<<<<<< HEAD
   def possibly_update_event_expirations
     update_event_expirations! if keep_events_for_changed?
-=======
+  end
+
   def delete_logs!
     logs.delete_all
     update_column :last_error_log_at, nil
@@ -202,7 +201,6 @@
   def log(message, options = {})
     puts "Agent##{id}: #{message}" unless Rails.env.test?
     AgentLog.log_for_agent(self, message, options)
->>>>>>> 3d839335
   end
 
   def update_event_expirations!
