require 'rturk'

module Agents
  class HumanTaskAgent < Agent
    default_schedule "every_10m"

    description <<-MD
      You can use a HumanTaskAgent to create Human Intelligence Tasks (HITs) on Mechanical Turk.

      HITs can be created in response to events, or on a schedule.  Set `trigger_on` to either `schedule` or `event`.

      # Schedule

      The schedule of this Agent is how often it should check for completed HITs, __NOT__ how often to submit one.  To configure how often a new HIT
      should be submitted when in `schedule` mode, set `submission_period` to a number of hours.

      # Example

      If created with an event, all HIT fields can contain interpolated values via [JSONPaths](http://goessner.net/articles/JsonPath/) placed between < and > characters.
      For example, if the incoming event was a Twitter event, you could make a HITT to rate its sentiment like this:

          {
            "expected_receive_period_in_days": 2,
            "trigger_on": "event",
            "hit": {
              "assignments": 1,
              "title": "Sentiment evaluation",
              "description": "Please rate the sentiment of this message: '<$.message>'",
              "reward": 0.05,
              "lifetime_in_seconds": "3600",
              "questions": [
                {
                  "type": "selection",
                  "key": "sentiment",
                  "name": "Sentiment",
                  "required": "true",
                  "question": "Please select the best sentiment value:",
                  "selections": [
                    { "key": "happy", "text": "Happy" },
                    { "key": "sad", "text": "Sad" },
                    { "key": "neutral", "text": "Neutral" }
                  ]
                },
                {
                  "type": "free_text",
                  "key": "feedback",
                  "name": "Have any feedback for us?",
                  "required": "false",
                  "question": "Feedback",
                  "default": "Type here...",
                  "min_length": "2",
                  "max_length": "2000"
                }
              ]
            }
          }

      As you can see, you configure the created HIT with the `hit` option.  Required fields are `title`, which is the
      title of the created HIT, `description`, which is the description of the HIT, and `questions` which is an array of
      questions.  Questions can be of `type` _selection_ or _free\\_text_.  Both types require the `key`, `name`, `required`,
      `type`, and `question` configuration options.  Additionally, _selection_ requires a `selections` array of options, each of
      which contain `key` and `text`.  For _free\\_text_, the special configuration options are all optional, and are
      `default`, `min_length`, and `max_length`.

      # Combining answers

      There are a couple of ways to combine HITs that have multiple `assignments`, all of which involve setting `combination_mode` at the top level.

      ## Taking the majority

      Option 1: if all of your `questions` are of `type` _selection_, you can set `combination_mode` to `take_majority`.
      This will cause the Agent to automatically select the majority vote for each question across all `assignments` and return it as `majority_answer`.
      If all selections are numeric, an `average_answer` will also be generated.

      Option 2: you can have the Agent ask additional human workers to rank the `assignments` and return the most highly ranked answer.
      To do this, set `combination_mode` to `poll` and provide a `poll_options` object.  Here is an example:

          {
            "trigger_on": "schedule",
            "submission_period": 12,
            "combination_mode": "poll",
            "poll_options": {
              "title": "Take a poll about some jokes",
              "instructions": "Please rank these jokes from most funny (5) to least funny (1)",
              "assignments": 3,
              "row_template": "<$.joke>"
            },
            "hit": {
              "assignments": 5,
              "title": "Tell a joke",
              "description": "Please tell me a joke",
              "reward": 0.05,
              "lifetime_in_seconds": "3600",
              "questions": [
                {
                  "type": "free_text",
                  "key": "joke",
                  "name": "Your joke",
                  "required": "true",
                  "question": "Joke",
                  "min_length": "2",
                  "max_length": "2000"
                }
              ]
            }
          }

      Resulting events will have the original `answers`, as well as the `poll` results, and a field called `best_answer` that contains the best answer as determined by the poll.

      # Other settings

      `lifetime_in_seconds` is the number of seconds a HIT is left on Amazon before it's automatically closed.  The default is 1 day.

      As with most Agents, `expected_receive_period_in_days` is required if `trigger_on` is set to `event`.
    MD

    event_description <<-MD
      Events look like:

          {
            "answers": [
              {
                "feedback": "Hello!",
                "sentiment": "happy"
              }
            ]
          }
    MD

    def validate_options
      options['hit'] ||= {}
      options['hit']['questions'] ||= []

      errors.add(:base, "'trigger_on' must be one of 'schedule' or 'event'") unless %w[schedule event].include?(options['trigger_on'])
      errors.add(:base, "'hit.assignments' should specify the number of HIT assignments to create") unless options['hit']['assignments'].present? && options['hit']['assignments'].to_i > 0
      errors.add(:base, "'hit.title' must be provided") unless options['hit']['title'].present?
      errors.add(:base, "'hit.description' must be provided") unless options['hit']['description'].present?
      errors.add(:base, "'hit.questions' must be provided") unless options['hit']['questions'].present? && options['hit']['questions'].length > 0

      if options['trigger_on'] == "event"
        errors.add(:base, "'expected_receive_period_in_days' is required when 'trigger_on' is set to 'event'") unless options['expected_receive_period_in_days'].present?
      elsif options['trigger_on'] == "schedule"
        errors.add(:base, "'submission_period' must be set to a positive number of hours when 'trigger_on' is set to 'schedule'") unless options['submission_period'].present? && options['submission_period'].to_i > 0
      end

      if options['hit']['questions'].any? { |question| %w[key name required type question].any? {|k| !question[k].present? } }
        errors.add(:base, "all questions must set 'key', 'name', 'required', 'type', and 'question'")
      end

      if options['hit']['questions'].any? { |question| question['type'] == "selection" && (!question['selections'].present? || question['selections'].length == 0 || !question['selections'].all? {|s| s['key'].present? } || !question['selections'].all? { |s| s['text'].present? })}
        errors.add(:base, "all questions of type 'selection' must have a selections array with selections that set 'key' and 'name'")
      end

<<<<<<< HEAD
      if options['take_majority'] == "true" && options['hit']['questions'].any? { |question| question['type'] != "selection" }
=======
      if take_majority? && options[:hit][:questions].any? { |question| question[:type] != "selection" }
>>>>>>> 5461ec3d
        errors.add(:base, "all questions must be of type 'selection' to use the 'take_majority' option")
      end

      if create_poll?
        errors.add(:base, "poll_options is required when combination_mode is set to 'poll' and must have the keys 'title', 'instructions', 'row_template', and 'assignments'") unless options[:poll_options].is_a?(Hash) && options[:poll_options][:title].present? &&  options[:poll_options][:instructions].present? && options[:poll_options][:row_template].present? && options[:poll_options][:assignments].to_i > 0
      end
    end

    def default_options
      {
        'expected_receive_period_in_days' => 2,
        'trigger_on' => "event",
        'hit' =>
          {
            'assignments' => 1,
            'title' => "Sentiment evaluation",
            'description' => "Please rate the sentiment of this message: '<$.message>'",
            'reward' => 0.05,
            'lifetime_in_seconds' => 24 * 60 * 60,
            'questions' =>
              [
                {
                  'type' => "selection",
                  'key' => "sentiment",
                  'name' => "Sentiment",
                  'required' => "true",
                  'question' => "Please select the best sentiment value:",
                  'selections' =>
                    [
                      { 'key' => "happy", 'text' => "Happy" },
                      { 'key' => "sad", 'text' => "Sad" },
                      { 'key' => "neutral", 'text' => "Neutral" }
                    ]
                },
                {
                  'type' => "free_text",
                  'key' => "feedback",
                  'name' => "Have any feedback for us?",
                  'required' => "false",
                  'question' => "Feedback",
                  'default' => "Type here...",
                  'min_length' => "2",
                  'max_length' => "2000"
                }
              ]
          }
      }
    end

    def working?
      last_receive_at && last_receive_at > options['expected_receive_period_in_days'].to_i.days.ago && !recent_error_logs?
    end

    def check
      review_hits

<<<<<<< HEAD
      if options['trigger_on'] == "schedule" && (memory['last_schedule'] || 0) <= Time.now.to_i - options['submission_period'].to_i * 60 * 60
        memory['last_schedule'] = Time.now.to_i
        create_hit
=======
      if options[:trigger_on] == "schedule" && (memory[:last_schedule] || 0) <= Time.now.to_i - options[:submission_period].to_i * 60 * 60
        memory[:last_schedule] = Time.now.to_i
        create_basic_hit
>>>>>>> 5461ec3d
      end
    end

    def receive(incoming_events)
      if options['trigger_on'] == "event"
        incoming_events.each do |event|
          create_basic_hit event
        end
      end
    end

    protected

    def take_majority?
      options[:combination_mode] == "take_majority" || options[:take_majority] == "true"
    end

    def create_poll?
      options[:combination_mode] == "poll"
    end

    def event_for_hit(hit_id)
      if memory[:hits][hit_id.to_sym].is_a?(Hash)
        Event.find_by_id(memory[:hits][hit_id.to_sym][:event_id])
      else
        nil
      end
    end

    def hit_type(hit_id)
      # Fix this: the Ruby process will slowly run out of RAM by symbolizing these unique keys.
      if memory[:hits][hit_id.to_sym].is_a?(Hash) && memory[:hits][hit_id.to_sym][:type]
        memory[:hits][hit_id.to_sym][:type].to_sym
      else
        :user
      end
    end

    def review_hits
      reviewable_hit_ids = RTurk::GetReviewableHITs.create.hit_ids
      my_reviewed_hit_ids = reviewable_hit_ids & (memory['hits'] || {}).keys
      if reviewable_hit_ids.length > 0
        log "MTurk reports #{reviewable_hit_ids.length} HITs, of which I own [#{my_reviewed_hit_ids.to_sentence}]"
      end

      my_reviewed_hit_ids.each do |hit_id|
        hit = RTurk::Hit.new(hit_id)
        assignments = hit.assignments

        log "Looking at HIT #{hit_id}.  I found #{assignments.length} assignments#{" with the statuses: #{assignments.map(&:status).to_sentence}" if assignments.length > 0}"
        if assignments.length == hit.max_assignments && assignments.all? { |assignment| assignment.status == "Submitted" }
<<<<<<< HEAD
          payload = { 'answers' => assignments.map(&:answers) }

          if options['take_majority'] == "true"
            counts = {}
            options['hit']['questions'].each do |question|
              question_counts = question['selections'].inject({}) { |memo, selection| memo[selection['key']] = 0; memo }
              assignments.each do |assignment|
                answers = ActiveSupport::HashWithIndifferentAccess.new(assignment.answers)
                answer = answers[question['key']]
                question_counts[answer] += 1
              end
              counts[question['key']] = question_counts
            end
            payload['counts'] = counts

            majority_answer = counts.inject({}) do |memo, (key, question_counts)|
              memo[key] = question_counts.to_a.sort {|a, b| a.last <=> b.last }.last.first
              memo
            end
            payload['majority_answer'] = majority_answer

            if all_questions_are_numeric?
              average_answer = counts.inject({}) do |memo, (key, question_counts)|
                sum = divisor = 0
                question_counts.to_a.each do |num, count|
                  sum += num.to_s.to_f * count
                  divisor += count
=======
          inbound_event = event_for_hit(hit_id)

          if hit_type(hit_id) == :poll
            # handle completed polls

            log "Handling a poll: #{hit_id}"

            scores = {}
            assignments.each do |assignment|
              assignment.answers.each do |index, rating|
                scores[index] ||= 0
                scores[index] += rating.to_i
              end
            end

            top_answer = scores.to_a.sort {|b, a| a.last <=> b.last }.first.first

            payload = {
              :answers => memory[:hits][hit_id.to_sym][:answers],
              :poll => assignments.map(&:answers),
              :best_answer => memory[:hits][hit_id.to_sym][:answers][top_answer.to_i - 1]
            }

            event = create_event :payload => payload
            log "Event emitted with answer(s) for poll", :outbound_event => event, :inbound_event => inbound_event
          else
            # handle normal completed HITs
            payload = { :answers => assignments.map(&:answers) }

            if take_majority?
              counts = {}
              options[:hit][:questions].each do |question|
                question_counts = question[:selections].inject({}) { |memo, selection| memo[selection[:key]] = 0; memo }
                assignments.each do |assignment|
                  answers = ActiveSupport::HashWithIndifferentAccess.new(assignment.answers)
                  answer = answers[question[:key]]
                  question_counts[answer] += 1
>>>>>>> 5461ec3d
                end
                counts[question[:key]] = question_counts
              end
              payload[:counts] = counts

              majority_answer = counts.inject({}) do |memo, (key, question_counts)|
                memo[key] = question_counts.to_a.sort {|a, b| a.last <=> b.last }.last.first
                memo
              end
<<<<<<< HEAD
              payload['average_answer'] = average_answer
=======
              payload[:majority_answer] = majority_answer

              if all_questions_are_numeric?
                average_answer = counts.inject({}) do |memo, (key, question_counts)|
                  sum = divisor = 0
                  question_counts.to_a.each do |num, count|
                    sum += num.to_s.to_f * count
                    divisor += count
                  end
                  memo[key] = sum / divisor.to_f
                  memo
                end
                payload[:average_answer] = average_answer
              end
>>>>>>> 5461ec3d
            end

<<<<<<< HEAD
          event = create_event :payload => payload
          log "Event emitted with answer(s)", :outbound_event => event, :inbound_event => Event.find_by_id(memory['hits'][hit_id])
=======
            if create_poll?
              questions = []
              selections = 5.times.map { |i| { :key => i+1, :text => i+1 } }.reverse
              assignments.length.times do |index|
                questions << {
                  :type => "selection",
                  :name => "Item #{index + 1}",
                  :key => index,
                  :required => "true",
                  :question => Utils.interpolate_jsonpaths(options[:poll_options][:row_template], assignments[index].answers),
                  :selections => selections
                }
              end

              poll_hit = create_hit :title => options[:poll_options][:title],
                                    :description => options[:poll_options][:instructions],
                                    :questions => questions,
                                    :assignments => options[:poll_options][:assignments],
                                    :lifetime_in_seconds => options[:poll_options][:lifetime_in_seconds],
                                    :reward => options[:poll_options][:reward],
                                    :payload => inbound_event && inbound_event.payload,
                                    :metadata => { :type => :poll,
                                                   :original_hit => hit_id,
                                                   :answers => assignments.map(&:answers),
                                                   :event_id => inbound_event && inbound_event.id }

              log "Poll HIT created with ID #{poll_hit.id} and URL #{poll_hit.url}.  Original HIT: #{hit_id}", :inbound_event => inbound_event
            else
              event = create_event :payload => payload
              log "Event emitted with answer(s)", :outbound_event => event, :inbound_event => inbound_event
            end
          end
>>>>>>> 5461ec3d

          assignments.each(&:approve!)
          hit.dispose!

          memory['hits'].delete(hit_id)
        end
      end
    end

    def all_questions_are_numeric?
      options['hit']['questions'].all? do |question|
        question['selections'].all? do |selection|
          selection['key'] == selection['key'].to_f.to_s || selection['key'] == selection['key'].to_i.to_s
        end
      end
    end

<<<<<<< HEAD
    def create_hit(event = nil)
      payload = event ? event.payload : {}
      title = Utils.interpolate_jsonpaths(options['hit']['title'], payload).strip
      description = Utils.interpolate_jsonpaths(options['hit']['description'], payload).strip
      questions = Utils.recursively_interpolate_jsonpaths(options['hit']['questions'], payload)
      hit = RTurk::Hit.create(:title => title) do |hit|
        hit.max_assignments = (options['hit']['assignments'] || 1).to_i
        hit.description = description
        hit.lifetime = (options['hit']['lifetime_in_seconds'] || 24 * 60 * 60).to_i
        hit.question_form AgentQuestionForm.new(:title => title, :description => description, :questions => questions)
        hit.reward = (options['hit']['reward'] || 0.05).to_f
        #hit.qualifications.add :approval_rate, { :gt => 80 }
      end
      memory['hits'] ||= {}
      memory['hits'][hit.id] = event && event.id
      log "HIT created with ID #{hit.id} and URL #{hit.url}", :inbound_event => event
=======
    def create_basic_hit(event = nil)
      hit = create_hit :title => options[:hit][:title],
                       :description => options[:hit][:description],
                       :questions => options[:hit][:questions],
                       :assignments => options[:hit][:assignments],
                       :lifetime_in_seconds => options[:hit][:lifetime_in_seconds],
                       :reward => options[:hit][:reward],
                       :payload => event && event.payload,
                       :metadata => { :event_id => event && event.id }

      log "HIT created with ID #{hit.id} and URL #{hit.url}", :inbound_event => event
    end

    def create_hit(opts = {})
      payload = opts[:payload] || {}
      title = Utils.interpolate_jsonpaths(opts[:title], payload).strip
      description = Utils.interpolate_jsonpaths(opts[:description], payload).strip
      questions = Utils.recursively_interpolate_jsonpaths(opts[:questions], payload)
      hit = RTurk::Hit.create(:title => title) do |hit|
        hit.max_assignments = (opts[:assignments] || 1).to_i
        hit.description = description
        hit.lifetime = (opts[:lifetime_in_seconds] || 24 * 60 * 60).to_i
        hit.question_form AgentQuestionForm.new(:title => title, :description => description, :questions => questions)
        hit.reward = (opts[:reward] || 0.05).to_f
        #hit.qualifications.add :approval_rate, { :gt => 80 }
      end
      memory[:hits] ||= {}
      memory[:hits][hit.id] = opts[:metadata] || {}
      hit
>>>>>>> 5461ec3d
    end

    # RTurk Question Form

    class AgentQuestionForm < RTurk::QuestionForm
      needs :title, :description, :questions

      def question_form_content
        Overview do
          Title do
            text @title
          end
          Text do
            text @description
          end
        end

        @questions.each.with_index do |question, index|
          Question do
            QuestionIdentifier do
              text question['key'] || "question_#{index}"
            end
            DisplayName do
              text question['name'] || "Question ##{index}"
            end
            IsRequired do
              text question['required'] || 'true'
            end
            QuestionContent do
              Text do
                text question['question']
              end
            end
            AnswerSpecification do
              if question['type'] == "selection"

                SelectionAnswer do
                  StyleSuggestion do
                    text 'radiobutton'
                  end
                  Selections do
                    question['selections'].each do |selection|
                      Selection do
                        SelectionIdentifier do
                          text selection['key']
                        end
                        Text do
                          text selection['text']
                        end
                      end
                    end
                  end
                end

              else

                FreeTextAnswer do
                  if question['min_length'].present? || question['max_length'].present?
                    Constraints do
                      lengths = {}
                      lengths['minLength'] = question['min_length'].to_s if question['min_length'].present?
                      lengths['maxLength'] = question['max_length'].to_s if question['max_length'].present?
                      Length lengths
                    end
                  end

                  if question['default'].present?
                    DefaultText do
                      text question['default']
                    end
                  end
                end

              end
            end
          end
        end
      end
    end
  end
end<|MERGE_RESOLUTION|>--- conflicted
+++ resolved
@@ -151,16 +151,12 @@
         errors.add(:base, "all questions of type 'selection' must have a selections array with selections that set 'key' and 'name'")
       end
 
-<<<<<<< HEAD
-      if options['take_majority'] == "true" && options['hit']['questions'].any? { |question| question['type'] != "selection" }
-=======
-      if take_majority? && options[:hit][:questions].any? { |question| question[:type] != "selection" }
->>>>>>> 5461ec3d
+      if take_majority? && options['hit']['questions'].any? { |question| question['type'] != "selection" }
         errors.add(:base, "all questions must be of type 'selection' to use the 'take_majority' option")
       end
 
       if create_poll?
-        errors.add(:base, "poll_options is required when combination_mode is set to 'poll' and must have the keys 'title', 'instructions', 'row_template', and 'assignments'") unless options[:poll_options].is_a?(Hash) && options[:poll_options][:title].present? &&  options[:poll_options][:instructions].present? && options[:poll_options][:row_template].present? && options[:poll_options][:assignments].to_i > 0
+        errors.add(:base, "poll_options is required when combination_mode is set to 'poll' and must have the keys 'title', 'instructions', 'row_template', and 'assignments'") unless options['poll_options'].is_a?(Hash) && options['poll_options']['title'].present? && options['poll_options']['instructions'].present? && options['poll_options']['row_template'].present? && options['poll_options']['assignments'].to_i > 0
       end
     end
 
@@ -212,15 +208,9 @@
     def check
       review_hits
 
-<<<<<<< HEAD
       if options['trigger_on'] == "schedule" && (memory['last_schedule'] || 0) <= Time.now.to_i - options['submission_period'].to_i * 60 * 60
         memory['last_schedule'] = Time.now.to_i
-        create_hit
-=======
-      if options[:trigger_on] == "schedule" && (memory[:last_schedule] || 0) <= Time.now.to_i - options[:submission_period].to_i * 60 * 60
-        memory[:last_schedule] = Time.now.to_i
         create_basic_hit
->>>>>>> 5461ec3d
       end
     end
 
@@ -235,27 +225,26 @@
     protected
 
     def take_majority?
-      options[:combination_mode] == "take_majority" || options[:take_majority] == "true"
+      options['combination_mode'] == "take_majority" || options['take_majority'] == "true"
     end
 
     def create_poll?
-      options[:combination_mode] == "poll"
+      options['combination_mode'] == "poll"
     end
 
     def event_for_hit(hit_id)
-      if memory[:hits][hit_id.to_sym].is_a?(Hash)
-        Event.find_by_id(memory[:hits][hit_id.to_sym][:event_id])
+      if memory['hits'][hit_id].is_a?(Hash)
+        Event.find_by_id(memory['hits'][hit_id]['event_id'])
       else
         nil
       end
     end
 
     def hit_type(hit_id)
-      # Fix this: the Ruby process will slowly run out of RAM by symbolizing these unique keys.
-      if memory[:hits][hit_id.to_sym].is_a?(Hash) && memory[:hits][hit_id.to_sym][:type]
-        memory[:hits][hit_id.to_sym][:type].to_sym
+      if memory['hits'][hit_id].is_a?(Hash) && memory['hits'][hit_id]['type']
+        memory['hits'][hit_id]['type']
       else
-        :user
+        'user'
       end
     end
 
@@ -272,38 +261,9 @@
 
         log "Looking at HIT #{hit_id}.  I found #{assignments.length} assignments#{" with the statuses: #{assignments.map(&:status).to_sentence}" if assignments.length > 0}"
         if assignments.length == hit.max_assignments && assignments.all? { |assignment| assignment.status == "Submitted" }
-<<<<<<< HEAD
-          payload = { 'answers' => assignments.map(&:answers) }
-
-          if options['take_majority'] == "true"
-            counts = {}
-            options['hit']['questions'].each do |question|
-              question_counts = question['selections'].inject({}) { |memo, selection| memo[selection['key']] = 0; memo }
-              assignments.each do |assignment|
-                answers = ActiveSupport::HashWithIndifferentAccess.new(assignment.answers)
-                answer = answers[question['key']]
-                question_counts[answer] += 1
-              end
-              counts[question['key']] = question_counts
-            end
-            payload['counts'] = counts
-
-            majority_answer = counts.inject({}) do |memo, (key, question_counts)|
-              memo[key] = question_counts.to_a.sort {|a, b| a.last <=> b.last }.last.first
-              memo
-            end
-            payload['majority_answer'] = majority_answer
-
-            if all_questions_are_numeric?
-              average_answer = counts.inject({}) do |memo, (key, question_counts)|
-                sum = divisor = 0
-                question_counts.to_a.each do |num, count|
-                  sum += num.to_s.to_f * count
-                  divisor += count
-=======
           inbound_event = event_for_hit(hit_id)
 
-          if hit_type(hit_id) == :poll
+          if hit_type(hit_id) == 'poll'
             # handle completed polls
 
             log "Handling a poll: #{hit_id}"
@@ -319,39 +279,35 @@
             top_answer = scores.to_a.sort {|b, a| a.last <=> b.last }.first.first
 
             payload = {
-              :answers => memory[:hits][hit_id.to_sym][:answers],
-              :poll => assignments.map(&:answers),
-              :best_answer => memory[:hits][hit_id.to_sym][:answers][top_answer.to_i - 1]
+              'answers' => memory['hits'][hit_id]['answers'],
+              'poll' => assignments.map(&:answers),
+              'best_answer' => memory['hits'][hit_id]['answers'][top_answer.to_i - 1]
             }
 
             event = create_event :payload => payload
             log "Event emitted with answer(s) for poll", :outbound_event => event, :inbound_event => inbound_event
           else
             # handle normal completed HITs
-            payload = { :answers => assignments.map(&:answers) }
+            payload = { 'answers' => assignments.map(&:answers) }
 
             if take_majority?
               counts = {}
-              options[:hit][:questions].each do |question|
-                question_counts = question[:selections].inject({}) { |memo, selection| memo[selection[:key]] = 0; memo }
+              options['hit']['questions'].each do |question|
+                question_counts = question['selections'].inject({}) { |memo, selection| memo[selection['key']] = 0; memo }
                 assignments.each do |assignment|
                   answers = ActiveSupport::HashWithIndifferentAccess.new(assignment.answers)
-                  answer = answers[question[:key]]
+                  answer = answers[question['key']]
                   question_counts[answer] += 1
->>>>>>> 5461ec3d
                 end
-                counts[question[:key]] = question_counts
-              end
-              payload[:counts] = counts
+                counts[question['key']] = question_counts
+              end
+              payload['counts'] = counts
 
               majority_answer = counts.inject({}) do |memo, (key, question_counts)|
                 memo[key] = question_counts.to_a.sort {|a, b| a.last <=> b.last }.last.first
                 memo
               end
-<<<<<<< HEAD
-              payload['average_answer'] = average_answer
-=======
-              payload[:majority_answer] = majority_answer
+              payload['majority_answer'] = majority_answer
 
               if all_questions_are_numeric?
                 average_answer = counts.inject({}) do |memo, (key, question_counts)|
@@ -363,40 +319,35 @@
                   memo[key] = sum / divisor.to_f
                   memo
                 end
-                payload[:average_answer] = average_answer
-              end
->>>>>>> 5461ec3d
-            end
-
-<<<<<<< HEAD
-          event = create_event :payload => payload
-          log "Event emitted with answer(s)", :outbound_event => event, :inbound_event => Event.find_by_id(memory['hits'][hit_id])
-=======
+                payload['average_answer'] = average_answer
+              end
+            end
+
             if create_poll?
               questions = []
-              selections = 5.times.map { |i| { :key => i+1, :text => i+1 } }.reverse
+              selections = 5.times.map { |i| { 'key' => i+1, 'text' => i+1 } }.reverse
               assignments.length.times do |index|
                 questions << {
-                  :type => "selection",
-                  :name => "Item #{index + 1}",
-                  :key => index,
-                  :required => "true",
-                  :question => Utils.interpolate_jsonpaths(options[:poll_options][:row_template], assignments[index].answers),
-                  :selections => selections
+                  'type' => "selection",
+                  'name' => "Item #{index + 1}",
+                  'key' => index,
+                  'required' => "true",
+                  'question' => Utils.interpolate_jsonpaths(options['poll_options']['row_template'], assignments[index].answers),
+                  'selections' => selections
                 }
               end
 
-              poll_hit = create_hit :title => options[:poll_options][:title],
-                                    :description => options[:poll_options][:instructions],
-                                    :questions => questions,
-                                    :assignments => options[:poll_options][:assignments],
-                                    :lifetime_in_seconds => options[:poll_options][:lifetime_in_seconds],
-                                    :reward => options[:poll_options][:reward],
-                                    :payload => inbound_event && inbound_event.payload,
-                                    :metadata => { :type => :poll,
-                                                   :original_hit => hit_id,
-                                                   :answers => assignments.map(&:answers),
-                                                   :event_id => inbound_event && inbound_event.id }
+              poll_hit = create_hit 'title' => options['poll_options']['title'],
+                                    'description' => options['poll_options']['instructions'],
+                                    'questions' => questions,
+                                    'assignments' => options['poll_options']['assignments'],
+                                    'lifetime_in_seconds' => options['poll_options']['lifetime_in_seconds'],
+                                    'reward' => options['poll_options']['reward'],
+                                    'payload' => inbound_event && inbound_event.payload,
+                                    'metadata' => { 'type' => 'poll',
+                                                    'original_hit' => hit_id,
+                                                    'answers' => assignments.map(&:answers),
+                                                    'event_id' => inbound_event && inbound_event.id }
 
               log "Poll HIT created with ID #{poll_hit.id} and URL #{poll_hit.url}.  Original HIT: #{hit_id}", :inbound_event => inbound_event
             else
@@ -404,7 +355,6 @@
               log "Event emitted with answer(s)", :outbound_event => event, :inbound_event => inbound_event
             end
           end
->>>>>>> 5461ec3d
 
           assignments.each(&:approve!)
           hit.dispose!
@@ -422,54 +372,35 @@
       end
     end
 
-<<<<<<< HEAD
-    def create_hit(event = nil)
-      payload = event ? event.payload : {}
-      title = Utils.interpolate_jsonpaths(options['hit']['title'], payload).strip
-      description = Utils.interpolate_jsonpaths(options['hit']['description'], payload).strip
-      questions = Utils.recursively_interpolate_jsonpaths(options['hit']['questions'], payload)
+    def create_basic_hit(event = nil)
+      hit = create_hit 'title' => options['hit']['title'],
+                       'description' => options['hit']['description'],
+                       'questions' => options['hit']['questions'],
+                       'assignments' => options['hit']['assignments'],
+                       'lifetime_in_seconds' => options['hit']['lifetime_in_seconds'],
+                       'reward' => options['hit']['reward'],
+                       'payload' => event && event.payload,
+                       'metadata' => { 'event_id' => event && event.id }
+
+      log "HIT created with ID #{hit.id} and URL #{hit.url}", :inbound_event => event
+    end
+
+    def create_hit(opts = {})
+      payload = opts['payload'] || {}
+      title = Utils.interpolate_jsonpaths(opts['title'], payload).strip
+      description = Utils.interpolate_jsonpaths(opts['description'], payload).strip
+      questions = Utils.recursively_interpolate_jsonpaths(opts['questions'], payload)
       hit = RTurk::Hit.create(:title => title) do |hit|
-        hit.max_assignments = (options['hit']['assignments'] || 1).to_i
+        hit.max_assignments = (opts['assignments'] || 1).to_i
         hit.description = description
-        hit.lifetime = (options['hit']['lifetime_in_seconds'] || 24 * 60 * 60).to_i
+        hit.lifetime = (opts['lifetime_in_seconds'] || 24 * 60 * 60).to_i
         hit.question_form AgentQuestionForm.new(:title => title, :description => description, :questions => questions)
-        hit.reward = (options['hit']['reward'] || 0.05).to_f
+        hit.reward = (opts['reward'] || 0.05).to_f
         #hit.qualifications.add :approval_rate, { :gt => 80 }
       end
       memory['hits'] ||= {}
-      memory['hits'][hit.id] = event && event.id
-      log "HIT created with ID #{hit.id} and URL #{hit.url}", :inbound_event => event
-=======
-    def create_basic_hit(event = nil)
-      hit = create_hit :title => options[:hit][:title],
-                       :description => options[:hit][:description],
-                       :questions => options[:hit][:questions],
-                       :assignments => options[:hit][:assignments],
-                       :lifetime_in_seconds => options[:hit][:lifetime_in_seconds],
-                       :reward => options[:hit][:reward],
-                       :payload => event && event.payload,
-                       :metadata => { :event_id => event && event.id }
-
-      log "HIT created with ID #{hit.id} and URL #{hit.url}", :inbound_event => event
-    end
-
-    def create_hit(opts = {})
-      payload = opts[:payload] || {}
-      title = Utils.interpolate_jsonpaths(opts[:title], payload).strip
-      description = Utils.interpolate_jsonpaths(opts[:description], payload).strip
-      questions = Utils.recursively_interpolate_jsonpaths(opts[:questions], payload)
-      hit = RTurk::Hit.create(:title => title) do |hit|
-        hit.max_assignments = (opts[:assignments] || 1).to_i
-        hit.description = description
-        hit.lifetime = (opts[:lifetime_in_seconds] || 24 * 60 * 60).to_i
-        hit.question_form AgentQuestionForm.new(:title => title, :description => description, :questions => questions)
-        hit.reward = (opts[:reward] || 0.05).to_f
-        #hit.qualifications.add :approval_rate, { :gt => 80 }
-      end
-      memory[:hits] ||= {}
-      memory[:hits][hit.id] = opts[:metadata] || {}
+      memory['hits'][hit.id] = opts['metadata'] || {}
       hit
->>>>>>> 5461ec3d
     end
 
     # RTurk Question Form
