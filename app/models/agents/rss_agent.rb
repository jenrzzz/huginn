--- conflicted
+++ resolved
@@ -87,28 +87,7 @@
 
     def check
       Array(interpolated['url']).each do |url|
-<<<<<<< HEAD
         check_url(url)
-=======
-        response = faraday.get(url)
-        if response.success?
-          feed = FeedNormalizer::FeedNormalizer.parse(response.body)
-          feed.clean! if boolify(interpolated['clean'])
-          max_events = (interpolated['max_events_per_run'].presence || 0).to_i
-          created_event_count = 0
-          sort_events(feed_to_events(feed)).each.with_index do |event, index|
-            break if max_events && max_events > 0 && index >= max_events
-            entry_id = event.payload[:id]
-            if check_and_track(entry_id)
-              created_event_count += 1
-              create_event(event)
-            end
-          end
-          log "Fetched #{url} and created #{created_event_count} event(s)."
-        else
-          error "Failed to fetch #{url}: #{response.inspect}"
-        end
->>>>>>> 77ec0227
       end
     end
 
@@ -118,26 +97,15 @@
       response = faraday.get(url)
       if response.success?
         feed = FeedNormalizer::FeedNormalizer.parse(response.body)
-        feed.clean! if interpolated['clean'] == 'true'
+        feed.clean! if boolify(interpolated['clean'])
         max_events = (interpolated['max_events_per_run'].presence || 0).to_i
         created_event_count = 0
-        feed.entries.sort_by { |entry| [entry.date_published, entry.last_updated] }.each.with_index do |entry, index|
+        sort_events(feed_to_events(feed)).each.with_index do |event, index|
           break if max_events && max_events > 0 && index >= max_events
-          entry_id = get_entry_id(entry)
+          entry_id = event.payload[:id]
           if check_and_track(entry_id)
             created_event_count += 1
-            create_event(payload: {
-                           id: entry_id,
-                           date_published: entry.date_published,
-                           last_updated: entry.last_updated,
-                           url: entry.url,
-                           urls: entry.urls,
-                           description: entry.description,
-                           content: entry.content,
-                           title: entry.title,
-                           authors: entry.authors,
-                           categories: entry.categories
-                         })
+            create_event(event)
           end
         end
         log "Fetched #{url} and created #{created_event_count} event(s)."
