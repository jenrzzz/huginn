--- conflicted
+++ resolved
@@ -53,15 +53,9 @@
     private
 
     def ls(dir_to_watch)
-<<<<<<< HEAD
-      dropbox.ls(dir_to_watch).map { |file|
-        { 'path' => file.path, 'rev' => file.rev, 'modified' => file.server_modified }
-      }
-=======
       dropbox.ls(dir_to_watch)
-             .select { |entry| entry.respond_to?(:rev) }
-             .map { |file| { 'path' => file.path, 'rev' => file.rev, 'modified' => file.server_modified } }
->>>>>>> 7b61253f
+        .select { |entry| entry.respond_to?(:rev) }
+        .map { |file| { 'path' => file.path, 'rev' => file.rev, 'modified' => file.server_modified } }
     end
 
     def previous_contents
