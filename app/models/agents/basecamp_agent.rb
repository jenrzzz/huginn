module Agents
  class BasecampAgent < Agent
    cannot_receive_events!

    include Oauthable
    valid_oauth_providers '37signals'

    description <<-MD
      The BasecampAgent checks a Basecamp project for new Events

      To be able to use this Agent you need to authenticate with 37signals in the [Services](/services) section first.

      You need to provide the `project_id` of the project you want to monitor.
      If you have your Basecamp project opened in your browser you can find the user_id and project_id as follows:

      `https://basecamp.com/123456/projects/`
      project_id
      `-explore-basecamp`
    MD

    event_description <<-MD
      Events are the raw JSON provided by the Basecamp API. Should look something like:

        {
          "creator": {
            "fullsize_avatar_url": "https://dge9rmgqjs8m1.cloudfront.net/global/dfsdfsdfdsf/original.gif?r=3",
            "avatar_url": "http://dge9rmgqjs8m1.cloudfront.net/global/dfsdfsdfdsf/avatar.gif?r=3",
            "name": "Dominik Sander",
            "id": 123456
          },
          "attachments": [],
          "raw_excerpt": "test test",
          "excerpt": "test test",
          "id": 6454342343,
          "created_at": "2014-04-17T10:25:31.000+02:00",
          "updated_at": "2014-04-17T10:25:31.000+02:00",
          "summary": "commented on whaat",
          "action": "commented on",
          "target": "whaat",
          "url": "https://basecamp.com/12456/api/v1/projects/76454545-explore-basecamp/messages/76454545-whaat.json",
          "html_url": "https://basecamp.com/12456/projects/76454545-explore-basecamp/messages/76454545-whaat#comment_76454545"
        }
    MD

    default_schedule "every_10m"

    def default_options
      {
        'project_id' => '',
      }
    end

    def validate_options
      errors.add(:base, "you need to specify the basecamp project id of which you want to receive events") unless options['project_id'].present?
    end

    def working?
      (events_count.present? && events_count > 0)
    end

    def check
      self.service.prepare_request
      reponse = HTTParty.get request_url, request_options.merge(query_parameters)
      memory[:last_run] = Time.now.utc.iso8601
      if last_check_at != nil
        JSON.parse(reponse.body).each do |event|
          create_event :payload => event
        end
      end
      save!
    end

  private
    def request_url
<<<<<<< HEAD
      "https://basecamp.com/#{URI.encode(self.service.options[:user_id].to_s)}/api/v1/projects/#{URI.encode(options[:project_id].to_s)}/events.json"
    end

    def request_options
      {:headers => {"User-Agent" => "Huginn (https://github.com/cantino/huginn)", "Authorization" => "Bearer \"#{self.service.token}\""}}
=======
      "https://basecamp.com/#{URI.encode(interpolated[:user_id].to_s)}/api/v1/projects/#{URI.encode(interpolated[:project_id].to_s)}/events.json"
    end

    def request_options
      {:basic_auth => {:username => interpolated[:username], :password => interpolated[:password]}, :headers => {"User-Agent" => "Huginn (https://github.com/cantino/huginn)"}}
>>>>>>> fb0b423a
    end

    def query_parameters
      memory[:last_run].present? ? { :query => {:since => memory[:last_run]} } : {}
    end
  end
end<|MERGE_RESOLUTION|>--- conflicted
+++ resolved
@@ -72,19 +72,11 @@
 
   private
     def request_url
-<<<<<<< HEAD
-      "https://basecamp.com/#{URI.encode(self.service.options[:user_id].to_s)}/api/v1/projects/#{URI.encode(options[:project_id].to_s)}/events.json"
+      "https://basecamp.com/#{URI.encode(self.service.options[:user_id].to_s)}/api/v1/projects/#{URI.encode(interpolated[:project_id].to_s)}/events.json"
     end
 
     def request_options
       {:headers => {"User-Agent" => "Huginn (https://github.com/cantino/huginn)", "Authorization" => "Bearer \"#{self.service.token}\""}}
-=======
-      "https://basecamp.com/#{URI.encode(interpolated[:user_id].to_s)}/api/v1/projects/#{URI.encode(interpolated[:project_id].to_s)}/events.json"
-    end
-
-    def request_options
-      {:basic_auth => {:username => interpolated[:username], :password => interpolated[:password]}, :headers => {"User-Agent" => "Huginn (https://github.com/cantino/huginn)"}}
->>>>>>> fb0b423a
     end
 
     def query_parameters
